/*
 *  linux/arch/i386/mm/pgtable.c
 */

#include <linux/config.h>
#include <linux/sched.h>
#include <linux/kernel.h>
#include <linux/errno.h>
#include <linux/mm.h>
#include <linux/swap.h>
#include <linux/smp.h>
#include <linux/highmem.h>
#include <linux/slab.h>
#include <linux/pagemap.h>
#include <linux/spinlock.h>

#include <asm/system.h>
#include <asm/pgtable.h>
#include <asm/pgalloc.h>
#include <asm/fixmap.h>
#include <asm/e820.h>
#include <asm/tlb.h>
#include <asm/tlbflush.h>
#include <asm/io.h>

#include <asm-xen/foreign_page.h>

void show_mem(void)
{
	int total = 0, reserved = 0;
	int shared = 0, cached = 0;
	int highmem = 0;
	struct page *page;
	pg_data_t *pgdat;
	unsigned long i;

	printk("Mem-info:\n");
	show_free_areas();
	printk("Free swap:       %6ldkB\n", nr_swap_pages<<(PAGE_SHIFT-10));
	for_each_pgdat(pgdat) {
		for (i = 0; i < pgdat->node_spanned_pages; ++i) {
			page = pgdat->node_mem_map + i;
			total++;
			if (PageHighMem(page))
				highmem++;
			if (PageReserved(page))
				reserved++;
			else if (PageSwapCache(page))
				cached++;
			else if (page_count(page))
				shared += page_count(page) - 1;
		}
	}
	printk("%d pages of RAM\n", total);
	printk("%d pages of HIGHMEM\n",highmem);
	printk("%d reserved pages\n",reserved);
	printk("%d pages shared\n",shared);
	printk("%d pages swap cached\n",cached);
}

/*
 * Associate a virtual page frame with a given physical page frame 
 * and protection flags for that frame.
 */ 
static void set_pte_pfn(unsigned long vaddr, unsigned long pfn, pgprot_t flags)
{
	pgd_t *pgd;
	pmd_t *pmd;
	pte_t *pte;

	pgd = swapper_pg_dir + pgd_index(vaddr);
	if (pgd_none(*pgd)) {
		BUG();
		return;
	}
	pmd = pmd_offset(pgd, vaddr);
	if (pmd_none(*pmd)) {
		BUG();
		return;
	}
	pte = pte_offset_kernel(pmd, vaddr);
	/* <pfn,flags> stored as-is, to permit clearing entries */
	set_pte(pte, pfn_pte(pfn, flags));

	/*
	 * It's enough to flush this one mapping.
	 * (PGE mappings get flushed as well)
	 */
	__flush_tlb_one(vaddr);
}

/*
 * Associate a virtual page frame with a given physical page frame 
 * and protection flags for that frame.
 */ 
#ifndef CONFIG_XEN_SHADOW_MODE
static void set_pte_pfn_ma(unsigned long vaddr, unsigned long pfn,
#else /* CONFIG_XEN_SHADOW_MODE */
static void __vms_set_pte_pfn_ma(unsigned long vaddr, unsigned long pfn,
#endif /* CONFIG_XEN_SHADOW_MODE */
			   pgprot_t flags)
{
	pgd_t *pgd;
	pmd_t *pmd;
	pte_t *pte;

	pgd = swapper_pg_dir + pgd_index(vaddr);
	if (pgd_none(*pgd)) {
		BUG();
		return;
	}
	pmd = pmd_offset(pgd, vaddr);
	if (pmd_none(*pmd)) {
		BUG();
		return;
	}
	pte = pte_offset_kernel(pmd, vaddr);
	/* <pfn,flags> stored as-is, to permit clearing entries */
#ifndef CONFIG_XEN_SHADOW_MODE
	set_pte(pte, pfn_pte_ma(pfn, flags));
#else /* CONFIG_XEN_SHADOW_MODE */
        {
            mmu_update_t update;
            int success = 0;
            unsigned long ppfn;

            update.ptr = (pfn << PAGE_SHIFT) | MMU_MACHPHYS_UPDATE;
            update.val = -1;
            ppfn = HYPERVISOR_mmu_update(&update, 1, &success);
            if (! success)
                BUG();
            set_pte(pte, pfn_pte(ppfn, flags));
        }
#endif /* CONFIG_XEN_SHADOW_MODE */

	/*
	 * It's enough to flush this one mapping.
	 * (PGE mappings get flushed as well)
	 */
	__flush_tlb_one(vaddr);
}

/*
 * Associate a large virtual page frame with a given physical page frame 
 * and protection flags for that frame. pfn is for the base of the page,
 * vaddr is what the page gets mapped to - both must be properly aligned. 
 * The pmd must already be instantiated. Assumes PAE mode.
 */ 
void set_pmd_pfn(unsigned long vaddr, unsigned long pfn, pgprot_t flags)
{
	pgd_t *pgd;
	pmd_t *pmd;

	if (vaddr & (PMD_SIZE-1)) {		/* vaddr is misaligned */
		printk ("set_pmd_pfn: vaddr misaligned\n");
		return; /* BUG(); */
	}
	if (pfn & (PTRS_PER_PTE-1)) {		/* pfn is misaligned */
		printk ("set_pmd_pfn: pfn misaligned\n");
		return; /* BUG(); */
	}
	pgd = swapper_pg_dir + pgd_index(vaddr);
	if (pgd_none(*pgd)) {
		printk ("set_pmd_pfn: pgd_none\n");
		return; /* BUG(); */
	}
	pmd = pmd_offset(pgd, vaddr);
	set_pmd(pmd, pfn_pmd(pfn, flags));
	/*
	 * It's enough to flush this one mapping.
	 * (PGE mappings get flushed as well)
	 */
	__flush_tlb_one(vaddr);
}

void __set_fixmap (enum fixed_addresses idx, unsigned long phys, pgprot_t flags)
{
	unsigned long address = __fix_to_virt(idx);

	if (idx >= __end_of_fixed_addresses) {
		BUG();
		return;
	}
	set_pte_pfn(address, phys >> PAGE_SHIFT, flags);
}

#ifndef CONFIG_XEN_SHADOW_MODE
void __set_fixmap_ma (enum fixed_addresses idx, unsigned long phys, pgprot_t flags)
#else /* CONFIG_XEN_SHADOW_MODE */
void __vms___set_fixmap_ma (enum fixed_addresses idx, unsigned long phys, pgprot_t flags)
#endif /* CONFIG_XEN_SHADOW_MODE */
{
	unsigned long address = __fix_to_virt(idx);

	if (idx >= __end_of_fixed_addresses) {
		BUG();
		return;
	}
#ifndef CONFIG_XEN_SHADOW_MODE
	set_pte_pfn_ma(address, phys >> PAGE_SHIFT, flags);
#else /* CONFIG_XEN_SHADOW_MODE */
	__vms_set_pte_pfn_ma(address, phys >> PAGE_SHIFT, flags);
#endif /* CONFIG_XEN_SHADOW_MODE */
}

pte_t *pte_alloc_one_kernel(struct mm_struct *mm, unsigned long address)
{
	pte_t *pte = (pte_t *)__get_free_page(GFP_KERNEL|__GFP_REPEAT);
	if (pte) {
		clear_page(pte);
#ifndef CONFIG_XEN_SHADOW_MODE
		make_page_readonly(pte);
<<<<<<< HEAD
#endif
=======
>>>>>>> ca1258d0
		xen_flush_page_update_queue();
#endif /* ! CONFIG_XEN_SHADOW_MODE */
	}
	return pte;
}

void pte_ctor(void *pte, kmem_cache_t *cache, unsigned long unused)
{
	struct page *page = virt_to_page(pte);
	SetPageForeign(page, pte_free);
	set_page_count(page, 1);

	clear_page(pte);
#ifndef CONFIG_XEN_SHADOW_MODE
	make_page_readonly(pte);
<<<<<<< HEAD
#endif
=======
>>>>>>> ca1258d0
	queue_pte_pin(__pa(pte));
	flush_page_update_queue();
#endif /* ! CONFIG_XEN_SHADOW_MODE */
}

void pte_dtor(void *pte, kmem_cache_t *cache, unsigned long unused)
{
	struct page *page = virt_to_page(pte);
	ClearPageForeign(page);

#ifndef CONFIG_XEN_SHADOW_MODE
	queue_pte_unpin(__pa(pte));
	make_page_writable(pte);
	flush_page_update_queue();
#endif /* ! CONFIG_XEN_SHADOW_MODE */
}

struct page *pte_alloc_one(struct mm_struct *mm, unsigned long address)
{
	pte_t *ptep;

#ifdef CONFIG_HIGHPTE
	struct page *pte;

	pte = alloc_pages(GFP_KERNEL|__GFP_HIGHMEM|__GFP_REPEAT, 0);
	if (pte == NULL)
		return pte;
	if (pte >= highmem_start_page) {
		clear_highpage(pte);
		return pte;
	}
	/* not a highmem page -- free page and grab one from the cache */
	__free_page(pte);
#endif
	ptep = kmem_cache_alloc(pte_cache, GFP_KERNEL);
	if (ptep)
		return virt_to_page(ptep);
	return NULL;
}

void pte_free(struct page *pte)
{
	set_page_count(pte, 1);
#ifdef CONFIG_HIGHPTE
	if (pte < highmem_start_page)
#endif
		kmem_cache_free(pte_cache,
#ifndef CONFIG_XEN_SHADOW_MODE
				phys_to_virt(page_to_pseudophys(pte)));
#else /* CONFIG_XEN_SHADOW_MODE */
				phys_to_virt(__vms_page_to_pseudophys(pte)));
#endif /* CONFIG_XEN_SHADOW_MODE */
#ifdef CONFIG_HIGHPTE
	else
		__free_page(pte);
#endif
}

void pmd_ctor(void *pmd, kmem_cache_t *cache, unsigned long flags)
{
	memset(pmd, 0, PTRS_PER_PMD*sizeof(pmd_t));
}

/*
 * List of all pgd's needed for non-PAE so it can invalidate entries
 * in both cached and uncached pgd's; not needed for PAE since the
 * kernel pmd is shared. If PAE were not to share the pmd a similar
 * tactic would be needed. This is essentially codepath-based locking
 * against pageattr.c; it is the unique case in which a valid change
 * of kernel pagetables can't be lazily synchronized by vmalloc faults.
 * vmalloc faults work because attached pagetables are never freed.
 * The locking scheme was chosen on the basis of manfred's
 * recommendations and having no core impact whatsoever.
 * -- wli
 */
spinlock_t pgd_lock = SPIN_LOCK_UNLOCKED;
struct page *pgd_list;

static inline void pgd_list_add(pgd_t *pgd)
{
	struct page *page = virt_to_page(pgd);
	page->index = (unsigned long)pgd_list;
	if (pgd_list)
		pgd_list->private = (unsigned long)&page->index;
	pgd_list = page;
	page->private = (unsigned long)&pgd_list;
}

static inline void pgd_list_del(pgd_t *pgd)
{
	struct page *next, **pprev, *page = virt_to_page(pgd);
	next = (struct page *)page->index;
	pprev = (struct page **)page->private;
	*pprev = next;
	if (next)
		next->private = (unsigned long)pprev;
}

void pgd_ctor(void *pgd, kmem_cache_t *cache, unsigned long unused)
{
	unsigned long flags;

	if (PTRS_PER_PMD == 1)
		spin_lock_irqsave(&pgd_lock, flags);

	memcpy((pgd_t *)pgd + USER_PTRS_PER_PGD,
			swapper_pg_dir + USER_PTRS_PER_PGD,
			(PTRS_PER_PGD - USER_PTRS_PER_PGD) * sizeof(pgd_t));

	if (PTRS_PER_PMD > 1)
		goto out;

	pgd_list_add(pgd);
	spin_unlock_irqrestore(&pgd_lock, flags);
	memset(pgd, 0, USER_PTRS_PER_PGD*sizeof(pgd_t));
 out:
#ifndef CONFIG_XEN_SHADOW_MODE
	make_page_readonly(pgd);
<<<<<<< HEAD
#endif
=======
>>>>>>> ca1258d0
	queue_pgd_pin(__pa(pgd));
	flush_page_update_queue();
#else /* CONFIG_XEN_SHADOW_MODE */
	;
#endif /* CONFIG_XEN_SHADOW_MODE */
}

/* never called when PTRS_PER_PMD > 1 */
void pgd_dtor(void *pgd, kmem_cache_t *cache, unsigned long unused)
{
	unsigned long flags; /* can be called from interrupt context */

#ifndef CONFIG_XEN_SHADOW_MODE
	queue_pgd_unpin(__pa(pgd));
	make_page_writable(pgd);
	flush_page_update_queue();
#endif /* ! CONFIG_XEN_SHADOW_MODE */

	if (PTRS_PER_PMD > 1)
		return;

	spin_lock_irqsave(&pgd_lock, flags);
	pgd_list_del(pgd);
	spin_unlock_irqrestore(&pgd_lock, flags);
}

pgd_t *pgd_alloc(struct mm_struct *mm)
{
	int i;
	pgd_t *pgd = kmem_cache_alloc(pgd_cache, GFP_KERNEL);

	if (PTRS_PER_PMD == 1 || !pgd)
		return pgd;

	for (i = 0; i < USER_PTRS_PER_PGD; ++i) {
		pmd_t *pmd = kmem_cache_alloc(pmd_cache, GFP_KERNEL);
		if (!pmd)
			goto out_oom;
		set_pgd(&pgd[i], __pgd(1 + __pa(pmd)));
	}
	return pgd;

out_oom:
	for (i--; i >= 0; i--)
		kmem_cache_free(pmd_cache, (void *)__va(pgd_val(pgd[i])-1));
	kmem_cache_free(pgd_cache, pgd);
	return NULL;
}

void pgd_free(pgd_t *pgd)
{
	int i;

	/* in the PAE case user pgd entries are overwritten before usage */
	if (PTRS_PER_PMD > 1)
		for (i = 0; i < USER_PTRS_PER_PGD; ++i)
			kmem_cache_free(pmd_cache, (void *)__va(pgd_val(pgd[i])-1));
	/* in the non-PAE case, clear_page_tables() clears user pgd entries */
	kmem_cache_free(pgd_cache, pgd);
}

void make_lowmem_page_readonly(void *va)
{
	pgd_t *pgd = pgd_offset_k((unsigned long)va);
	pmd_t *pmd = pmd_offset(pgd, (unsigned long)va);
	pte_t *pte = pte_offset_kernel(pmd, (unsigned long)va);
	queue_l1_entry_update(pte, (*(unsigned long *)pte)&~_PAGE_RW);
}

void make_lowmem_page_writable(void *va)
{
	pgd_t *pgd = pgd_offset_k((unsigned long)va);
	pmd_t *pmd = pmd_offset(pgd, (unsigned long)va);
	pte_t *pte = pte_offset_kernel(pmd, (unsigned long)va);
	queue_l1_entry_update(pte, (*(unsigned long *)pte)|_PAGE_RW);
}

void make_page_readonly(void *va)
{
	pgd_t *pgd = pgd_offset_k((unsigned long)va);
	pmd_t *pmd = pmd_offset(pgd, (unsigned long)va);
	pte_t *pte = pte_offset_kernel(pmd, (unsigned long)va);
	queue_l1_entry_update(pte, (*(unsigned long *)pte)&~_PAGE_RW);
#ifndef CONFIG_XEN_SHADOW_MODE
	if ( (unsigned long)va >= (unsigned long)high_memory )
	{
		unsigned long phys;
		phys = machine_to_phys(*(unsigned long *)pte & PAGE_MASK);
#ifdef CONFIG_HIGHMEM
		if ( (phys >> PAGE_SHIFT) < highstart_pfn )
#endif
			make_lowmem_page_readonly(phys_to_virt(phys));
	}
#endif /* ! CONFIG_XEN_SHADOW_MODE */
}

void make_page_writable(void *va)
{
	pgd_t *pgd = pgd_offset_k((unsigned long)va);
	pmd_t *pmd = pmd_offset(pgd, (unsigned long)va);
	pte_t *pte = pte_offset_kernel(pmd, (unsigned long)va);
	queue_l1_entry_update(pte, (*(unsigned long *)pte)|_PAGE_RW);
	if ( (unsigned long)va >= (unsigned long)high_memory )
	{
		unsigned long phys;
#ifndef CONFIG_XEN_SHADOW_MODE
		phys = machine_to_phys(*(unsigned long *)pte & PAGE_MASK);
#else /* CONFIG_XEN_SHADOW_MODE */
		phys = __vms_machine_to_phys(*(unsigned long *)pte & PAGE_MASK);
#endif /* CONFIG_XEN_SHADOW_MODE */
#ifdef CONFIG_HIGHMEM
		if ( (phys >> PAGE_SHIFT) < highstart_pfn )
#endif
			make_lowmem_page_writable(phys_to_virt(phys));
	}
}

void make_pages_readonly(void *va, unsigned int nr)
{
	while ( nr-- != 0 )
	{
		make_page_readonly(va);
		va = (void *)((unsigned long)va + PAGE_SIZE);
	}
}

void make_pages_writable(void *va, unsigned int nr)
{
	while ( nr-- != 0 )
	{
		make_page_writable(va);
		va = (void *)((unsigned long)va + PAGE_SIZE);
	}
}<|MERGE_RESOLUTION|>--- conflicted
+++ resolved
@@ -210,10 +210,6 @@
 		clear_page(pte);
 #ifndef CONFIG_XEN_SHADOW_MODE
 		make_page_readonly(pte);
-<<<<<<< HEAD
-#endif
-=======
->>>>>>> ca1258d0
 		xen_flush_page_update_queue();
 #endif /* ! CONFIG_XEN_SHADOW_MODE */
 	}
@@ -229,10 +225,6 @@
 	clear_page(pte);
 #ifndef CONFIG_XEN_SHADOW_MODE
 	make_page_readonly(pte);
-<<<<<<< HEAD
-#endif
-=======
->>>>>>> ca1258d0
 	queue_pte_pin(__pa(pte));
 	flush_page_update_queue();
 #endif /* ! CONFIG_XEN_SHADOW_MODE */
@@ -351,10 +343,6 @@
  out:
 #ifndef CONFIG_XEN_SHADOW_MODE
 	make_page_readonly(pgd);
-<<<<<<< HEAD
-#endif
-=======
->>>>>>> ca1258d0
 	queue_pgd_pin(__pa(pgd));
 	flush_page_update_queue();
 #else /* CONFIG_XEN_SHADOW_MODE */
