#============================================================================
# This library is free software; you can redistribute it and/or
# modify it under the terms of version 2.1 of the GNU Lesser General Public
# License as published by the Free Software Foundation.
#
# This library is distributed in the hope that it will be useful,
# but WITHOUT ANY WARRANTY; without even the implied warranty of
# MERCHANTABILITY or FITNESS FOR A PARTICULAR PURPOSE.  See the GNU
# Lesser General Public License for more details.
#
# You should have received a copy of the GNU Lesser General Public
# License along with this library; if not, write to the Free Software
# Foundation, Inc., 59 Temple Place, Suite 330, Boston, MA  02111-1307  USA
#============================================================================
# Copyright (C) 2004, 2005 Mike Wray <mike.wray@hp.com>
# Copyright (c) 2005 XenSource Ltd.
#============================================================================

"""Domain migration.
"""

import sys

from xen.xend.XendClient import server
from xen.xm.opts import *

gopts = Opts(use="""[options] DOM HOST

Migrate domain DOM to host HOST.
Xend must be running on the local host and on HOST.
""")

gopts.opt('help', short='h',
         fn=set_true, default=0,
         use="Print this help.")

gopts.opt('live', short='l',
          fn=set_true, default=0,
          use="Use live migration.")

gopts.opt('port', short='p',
          fn=set_int, default=0,
          use="Use specified port for migration.")

gopts.opt('resource', short='r', val='MBIT',
          fn=set_int, default=0,
          use="Set level of resource usage for migration.")

def help(argv):
    gopts.argv = argv
    gopts.usage()
    
def main(argv):
    opts = gopts
    args = opts.parse(argv)
    if opts.vals.help:
        opts.usage()
        return
    if len(args) != 2:
        opts.err('Invalid arguments: ' + str(args))
    dom = args[0]
    dst = args[1]
<<<<<<< HEAD
    server.xend_domain_migrate(dom, dst, opts.vals.live, opts.vals.resource)
=======
    if dom in [DOM0_NAME, DOM0_ID]:
        opts.err('Cannot migrate ' + dom)
    server.xend_domain_migrate(dom, dst, opts.vals.live, opts.vals.resource, opts.vals.port)
        
>>>>>>> c2c982f9
<|MERGE_RESOLUTION|>--- conflicted
+++ resolved
@@ -60,11 +60,4 @@
         opts.err('Invalid arguments: ' + str(args))
     dom = args[0]
     dst = args[1]
-<<<<<<< HEAD
-    server.xend_domain_migrate(dom, dst, opts.vals.live, opts.vals.resource)
-=======
-    if dom in [DOM0_NAME, DOM0_ID]:
-        opts.err('Cannot migrate ' + dom)
-    server.xend_domain_migrate(dom, dst, opts.vals.live, opts.vals.resource, opts.vals.port)
-        
->>>>>>> c2c982f9
+    server.xend_domain_migrate(dom, dst, opts.vals.live, opts.vals.resource, opts.vals.port)